--- conflicted
+++ resolved
@@ -289,15 +289,11 @@
                 exp_aa_seq.write_user_protein_sequences(user_aa_path)
                 user_aa_found = exp_aa_seq.search(cdss, cds_aa_path, 'user_proteins', user_aa_path)
                 print(f'\t\tuser protein sequences: {len(user_aa_found)}')
-<<<<<<< HEAD
-            
+
             if(cfg.gram != bc.GRAM_UNKNOWN):
                 sig_peptides_found = sig_peptides.search(cdss, cds_aa_path)
                 print(f"\tsignal peptides: {len(sig_peptides_found)}")
-    
-=======
-
->>>>>>> 9ae29ff2
+
             print('\tcombine annotations and mark hypotheticals...')
             log.debug('combine CDS annotations')
             for cds in cdss:
