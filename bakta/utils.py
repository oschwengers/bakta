
import argparse
import hashlib
import logging
import multiprocessing as mp
import os
import sys
import subprocess as sp
import re

import bakta
import bakta.constants as bc
import bakta.config as cfg

log = logging.getLogger('UTILS')
# List of tuples consisting of parameters for dependency checks.
# Minimum version number, placeholder for maximum version, version regex expression, tool name, command line parameter, sys and log output handle
dependencies = [("2.0.6", None, "\d\.\d\.\d", ("tRNAscan-SE", "-h"), "--skip-trna"),
("1.2.38", None, "\d\.\d\.\d{1,2}", ("aragorn", "-h"), "skip-tmrna"),
("1.1.2", None, "\d\.\d\.\d", ("cmscan", "-h"), "--skip-rrna --skip-ncrna --skip-ncrna-region"),
("2.6.3", None, "\d\.\d\.\d", ("prodigal", "-v"), "--skip-cds"),
("3.3.1", None, "\d\.\d\.\d", ("hmmsearch", "-h"), "--skip-cds --skip-sorf"),
("2.0.4", None, "\d\.\d\.\d", ("diamond", "help"), "--skip-cds --skip-sorf")]

dependencies = [("2.0.6", None, "\d\.\d\.\d", "tRNAscan-SE", "-h", "--skip-trna"),
("1.2.38", None, "\d\.\d\.\d{1,2}", "aragorn", "-h", "skip-tmrna"),
("1.1.2", None, "\d\.\d\.\d", "cmscan", "-h", "--skip-rrna --skip-ncrna --skip-ncrna-region"),
("2.6.3", None, "\d\.\d\.\d", "prodigal", "-v", "--skip-cds"),
("3.3.1", None, "\d\.\d\.\d", "hmmsearch", "-h", "--skip-cds --skip-sorf"),
("2.0.4", None, "\d\.\d\.\d", "diamond", "help", "--skip-cds --skip-sorf")]
 #("1.06", None, "\d\.\d{1,2}", "pilercr", "-options"),

def parse_arguments():
    parser = argparse.ArgumentParser(
        prog='bakta',
        description='Rapid & standardized annotation of bacterial genomes & plasmids.',
        add_help=False
    )
    parser.add_argument('genome', metavar='<genome>', help='(Draft) genome in fasta format')

    arg_group_io = parser.add_argument_group('Input / Output')
    arg_group_io.add_argument('--db', '-d', action='store', default=None, help='Database path (default = <bakta_path>/db)')
    arg_group_io.add_argument('--min-contig-length', '-m', action='store', type=int, default=1, dest='min_contig_length', help='Minimum contig size (default = 1)')
    arg_group_io.add_argument('--prefix', '-p', action='store', default=None, help='Prefix for output files')
    arg_group_io.add_argument('--output', '-o', action='store', default=os.getcwd(), help='Output directory (default = current working directory)')

    arg_group_organism = parser.add_argument_group('Organism')
    arg_group_organism.add_argument('--genus', action='store', default=None, help='Genus name')
    arg_group_organism.add_argument('--species', action='store', default=None, help='Species name')
    arg_group_organism.add_argument('--strain', action='store', default=None, help='Strain name')
    arg_group_organism.add_argument('--plasmid', action='store', default=None, help='Plasmid name')
    
    arg_group_annotation = parser.add_argument_group('Annotation')
    arg_group_annotation.add_argument('--complete', action='store_true', help="All sequences are complete replicons (chromosome/plasmid[s])")
    arg_group_annotation.add_argument('--prodigal-tf', action='store', default=None, dest='prodigal_tf', help='Path to existing Prodigal training file to use for CDS prediction')
    arg_group_annotation.add_argument('--translation-table', action='store', type=int, default=11, choices=[11, 4], dest='translation_table', help='Translation table to use: 11/4 (default = 11)')
    arg_group_annotation.add_argument('--gram', action='store', default='?', choices=['+', '-', '?'], help="Gram type: +/-/? (default = '?')")
    arg_group_annotation.add_argument('--locus', action='store', default=None, help="Locus prefix (instead of 'contig')")
    arg_group_annotation.add_argument('--locus-tag', action='store', default=None, dest='locus_tag', help='Locus tag prefix')
    arg_group_annotation.add_argument('--keep-contig-headers', action='store_true', dest='keep_contig_headers', help='Keep original contig headers')
    arg_group_annotation.add_argument('--replicons', '-r', action='store', default=None, dest='replicons', help="Replicon information table (TSV)")

    arg_group_workflow = parser.add_argument_group('Workflow')
    arg_group_workflow.add_argument('--skip-trna', action='store_true', dest='skip_trna', help="Skip tRNA detection & annotation")
    arg_group_workflow.add_argument('--skip-tmrna', action='store_true', dest='skip_tmrna', help="Skip tmRNA detection & annotation")
    arg_group_workflow.add_argument('--skip-rrna', action='store_true', dest='skip_rrna', help="Skip rRNA detection & annotation")
    arg_group_workflow.add_argument('--skip-ncrna', action='store_true', dest='skip_ncrna', help="Skip ncRNA detection & annotation")
    arg_group_workflow.add_argument('--skip-ncrna-region', action='store_true', dest='skip_ncrna_region', help="Skip ncRNA region detection & annotation")
    arg_group_workflow.add_argument('--skip-crispr', action='store_true', dest='skip_crispr', help="Skip CRISPR array detection & annotation")
    arg_group_workflow.add_argument('--skip-cds', action='store_true', dest='skip_cds', help="Skip CDS detection & annotation")
    arg_group_workflow.add_argument('--skip-sorf', action='store_true', dest='skip_sorf', help="Skip sORF detection & annotation")
    arg_group_workflow.add_argument('--skip-gap', action='store_true', dest='skip_gap', help="Skip gap detection & annotation")
    arg_group_workflow.add_argument('--skip-ori', action='store_true', dest='skip_ori', help="Skip oriC/oriT detection & annotation")

    arg_group_general = parser.add_argument_group('General')
    arg_group_general.add_argument('--help', '-h', action='help', help='Show this help message and exit')
    arg_group_general.add_argument('--verbose', '-v', action='store_true', help='Print verbose information')
    arg_group_general.add_argument('--threads', '-t', action='store', type=int, default=mp.cpu_count(), help='Number of threads to use (default = number of available CPUs)')
    arg_group_general.add_argument('--tmp-dir', action='store', default=None, dest='tmp_dir', help='Location for temporary files (default = system dependent auto detection)')
    arg_group_general.add_argument('--version', action='version', version='%(prog)s ' + bakta.__version__)
    arg_group_general.add_argument('--citation', action='store_true', help='Print citation')
    return parser.parse_args()

<<<<<<< HEAD
# Method for reading tool version with regex. Input: regex expression, tool name and command line parameter for tool. Returns: version number
def read_tool_output(regex, command, option):
	# stderr must be added in case the tool output is not piped into stdout
=======
def read_tool_output(regex, command, option):
>>>>>>> b9f5af53
        tool_output = str(sp.check_output([f'{command}',f'{option}'], stderr=sp.STDOUT))
        version_match = re.search(rf'{regex}', tool_output)
        return(version_match.group())

<<<<<<< HEAD
# Method for comparing tool version with required version. Input: tool version, minimum and maximum version. Returns: boolean value for major, minor, patch
def compare_version(tool_version, tool_min, tool_max):
        v_major, v_minor, v_patch = tool_version.split(".", 2)
        min_major, min_minor, min_patch = tool_min.split(".", 2)
        major = True if int(v_major) >= int(min_major) else False
        minor = True if int(v_minor) >= int(min_minor) else True if int(v_major) > int(min_major) else False
        patch = True if int(v_patch) >= int(min_patch) else True if int(v_minor) > int(min_minor) else False
        return(major, minor, patch)

# Method for checking dependencies. Iterates through list of tools.
def test_dependencies():
    """Test the proper installation of necessary 3rd party executables."""
    for dependency in dependencies:
        version = read_tool_output(dependency[2], dependency[3][0], dependency[3][1])
        major_true, minor_true, patch_true = compare_version(version, dependency[0], dependency[1])
	# If one of the major, minor or patch versions does not fit the criteria, bakta is stopped and an error message displayed/logged.
        if (major_true == False or minor_true == False or patch_true == False):
                log.error(f'{dependency[3][0]} not correct version!')
                sys.exit(f'ERROR: insufficient {dependency[3][0]} version installed. Please either install  {dependency[3][0]} version  {dependency[0]} or skip {dependency[4]}!')
=======
def compare_version(tool_version, tool_min, tool_max):
        v_major, v_minor, v_patch = tool_version.split(".", 2)
        min_major, min_minor, min_patch = tool_min.split(".", 2)
        #vmajor, vminor, vpatch = int(tool_max.split("."))
        major = True if int(v_major) >= int(min_major) else False
        minor = True if int(v_minor) >= int(min_minor) else False
        patch = True if int(v_patch) >= int(min_patch) else False
        return(major, minor, patch)

def test_dependencies():
    """Test the proper installation of necessary 3rd party executables."""
    for dependency in dependencies:
        version = read_tool_output(dependency[2], dependency[3], dependency[4])
        major_true, minor_true, patch_true = compare_version(version, dependency[0], dependency[1])
        if (major_true == False or minor_true == False or patch_true == False):
                log.error(f'{dependency[3]} not correct version!')
                sys.exit(f'ERROR: insufficient {dependency[3]} version installed. Please either install  {dependency[3]} version  {dependency[0]} or skip this step!')

    # test tRNAscan-SE
    if(cfg.skip_trna is False):
        try:
            sp.check_call(
                ['tRNAscan-SE', '-h'],
                stdout=sp.DEVNULL,
                stderr=sp.DEVNULL
            )
        except FileNotFoundError:
            log.exception('tRNAscan-SE not found!')
            sys.exit('ERROR: tRNAscan-SE not executable! Please either install tRNAscan-SE (>=v2.0.6) or skip the annotation of tRNAs via \'--skip-trna\'.')
        except:
            pass

    # test Aragorn
    if(cfg.skip_tmrna is False):
        try:
            sp.check_call(
                ['aragorn', '-h'],
                stdout=sp.DEVNULL,
                stderr=sp.DEVNULL
            )
        except FileNotFoundError:
            log.exception('aragorn not found!')
            sys.exit('ERROR: aragorn not executable! Please either install Aragorn (>=1.2.38) or skip the annotation of tmRNAs via \'--skip-tmrna\'.')
        except:
            pass

    # test cmscan
    if(cfg.skip_rrna is False or cfg.skip_ncrna is False or cfg.skip_ncrna_region is False):
        try:
            sp.check_call(
                ['cmscan', '-h'],
                stdout=sp.DEVNULL,
                stderr=sp.DEVNULL
            )
        except FileNotFoundError:
            log.exception('cmscan not found!')
            sys.exit('ERROR: \'cmscan\' not executable! Please either install Infernal (>=v1.1.2) or skip the annotation of rRNAs, ncRNAs & ncRNA regions via \'--skip-rrna --skip-ncrna --skip-ncrna-region\'.')
        except:
            pass

    # test prodigal
    if(cfg.skip_cds is False):
        try:
            sp.check_call(
                ['prodigal', '-v'],
                stdout=sp.DEVNULL,
                stderr=sp.DEVNULL
            )
        except FileNotFoundError:
            log.exception('prodigal not found!')
            sys.exit('ERROR: \'prodigal\' not executable! Please either install Prodigal (>=v2.6.3) or skip the annotation of CDSs via \'--skip-cds\'.')
        except:
            pass

    # test hmmsearch
    if(cfg.skip_cds is False or cfg.skip_sorf is False):
        try:
            sp.check_call(
                ['hmmsearch', '-h'],
                stdout=sp.DEVNULL,
                stderr=sp.DEVNULL
            )
        except FileNotFoundError:
            log.exception('hmmsearch not found!')
            sys.exit('ERROR: \'hmmsearch\' not executable! Please either install HMMER (>=3.3.1) or skip the annotation of CDSs & sORFs via \'--skip-cds --skip-sorf\'.')
        except:
            pass

    # test diamond
    if(cfg.skip_cds is False or cfg.skip_sorf is False):
        try:
            sp.check_call(
                ['diamond', '--version'],
                stdout=sp.DEVNULL,
                stderr=sp.DEVNULL
            )
        except FileNotFoundError:
            log.exception('diamond not found!')
            sys.exit('ERROR: \'diamond\' not executable! Please either install Diamond (>=v2.0.4) or skip the annotation of CDSs & sORFs via \'--skip-cds --skip-sorf\'.')
        except:
            pass

>>>>>>> b9f5af53
    # test pilercr
    if(cfg.skip_crispr is False):
        try:
            sp.check_call(
                ['pilercr', '-options'],
                stdout=sp.DEVNULL,
                stderr=sp.DEVNULL
            )
        except FileNotFoundError:
            log.exception('pilercr not found!')
            sys.exit('ERROR: pilercr not executable! Please either install PILER-CR or skip the annotation of CRISPRs via \'--skip-crispr\'.')
        except:
            pass


def create_locus_tag_prefix(contigs):
    """Create either genus/species or sequence MD5 hex based locus tag prefix."""
    hash = hashlib.md5()
    for contig in contigs:
        hash.update(str.encode(contig['sequence']))
    hexdigest = hash.hexdigest().upper()
    locus_prefix = []
    i = 0
    while i < 6:
        c = hexdigest[i]
        if(c >= '0' and c <= '9'):
            c = chr(ord('F') + int(c) + 1) 
        locus_prefix.append(c)
        i += 1
    return ''.join(locus_prefix)


def calc_aa_hash(seq):
    aa_hash = hashlib.md5(seq.encode('utf-8'))
    return (aa_hash.digest(), aa_hash.hexdigest())


def has_annotation(feature, attribute):
    value = feature.get(attribute, None)
    if(value is not None and value != ''):
        return True
    else:
        return False


def calc_genome_stats(genome, features):
    
    genome_size = genome['size']
    log.info('genome-size=%i', genome_size)

    # N50
    gc_sum = 0
    n_sum = 0
    n50 = 0
    contig_length_sum = 0
    for contig in genome['contigs']:
        seq = contig['sequence']
        gc_sum += seq.count('G') + seq.count('C')
        n_sum += seq.count('N')
        contig_length = len(seq)
        contig_length_sum += contig_length
        if(contig_length_sum >= genome_size / 2):
            n50 = contig_length
            break
    genome['n50'] = n50
    log.info('N50=%i', n50)

    gc_ratio = gc_sum / (genome_size - n_sum)
    genome['gc'] = gc_ratio
    log.info('GC=%0.3f', gc_ratio)
    
    n_ratio = n_sum / genome_size
    genome['n_ratio'] = n_ratio
    log.info('N=%0.3f', n_ratio)

    contigs_by_id = {c['id']: c for c in genome['contigs']}
    coding_nts = 0
    for feat in features:
        if(feat.get('edge', False)):
            sequence_length = contigs_by_id[feat['contig']]['length']
            coding_nts += feat['stop'] + (sequence_length - feat['start'] + 1)  # feature coding nucleotides
        else:
            coding_nts += feat['stop'] - feat['start'] + 1  # feature coding nucleotides
    coding_ratio = coding_nts / (genome_size - n_sum)
    genome['coding_ratio'] = coding_ratio
    log.info('coding-ratio=%0.3f', coding_ratio)
    
    return {
        'gc': gc_ratio,
        'n_ratio': n_ratio,
        'n50': n50,
        'coding_ratio': coding_ratio
    }


def parse_replicon_table(replicon_table_path):
    replicons = {}
    try:
        with replicon_table_path.open() as fh:
            for line in fh:
                (original_locus_id, new_locus_id, replicon_type, topology, name) = line.strip().split('\t')
                # TODO: add locus id checks
                if(new_locus_id == '' or new_locus_id == ''):
                    new_locus_id = None
                replicon_type = replicon_type.lower()
                if(replicon_type == 'c' or 'chrom' in replicon_type):
                    replicon_type = bc.REPLICON_CHROMOSOME
                elif(replicon_type == 'p' or 'plasmid' in replicon_type):
                    replicon_type = bc.REPLICON_PLASMID
                else:
                    replicon_type = bc.REPLICON_CONTIG
                topology = topology.lower()
                if(topology == 'c' or 'circ' in topology):
                    topology = bc.TOPOLOGY_CIRCULAR
                else:
                    topology = bc.TOPOLOGY_LINEAR
                if(replicon_type == bc.REPLICON_CONTIG):
                    topology == bc.TOPOLOGY_LINEAR
                if(name == '' or name == '-'):
                    name = None
                replicon = {
                    'original_locus_id': original_locus_id,
                    'new_locus_id': new_locus_id,
                    'replicon_type': replicon_type,
                    'topology': topology,
                    'name': name
                }
                log.info(
                    'replicon info: orig-id=%s, new-id=%s, type=%s, topology=%s, name=%s',
                    replicon['original_locus_id'], replicon['new_locus_id'], replicon['replicon_type'], replicon['topology'], replicon['name']
                )
                replicons[original_locus_id] = replicon
    except:
        log.error('wrong replicon table format!')
        sys.exit('ERROR: wrong replicon table file format!')
    return replicons


def qc_contigs(contigs, replicons):
    valid_contigs = []
    contig_counter = 1
    contig_prefix = cfg.locus if cfg.locus else 'contig'
    organism_definition = f"[organism={cfg.taxon}]" if cfg.taxon else None
    
    complete_genome = True
    plasmid_number = 1
    for contig in contigs:
        if(contig['length'] >= cfg.min_contig_length):
            contig_id_generated = f'{contig_prefix}_{contig_counter}'
            contig['simple_id'] = contig_id_generated
            contig_counter += 1

            if('circular=true' in contig['description'].lower()):  # detection of Unicycler circularized sequences
                contig['complete'] = True
                contig['topology'] = bc.TOPOLOGY_CIRCULAR
                log.debug('qc: detected Unicycler circular topology via description: id=%s, description=%s', contig['id'], contig['description'])
            if('complete' in contig['description'].lower()):
                contig['complete'] = True
                contig['topology'] = bc.TOPOLOGY_CIRCULAR
                log.debug('qc: detected complete replicon via description: id=%s, description=%s', contig['id'], contig['description'])
            if('chromosome' in contig['description'].lower()):
                contig['type'] = bc.REPLICON_CHROMOSOME
                log.debug('qc: detected chromosome replicon type via description: id=%s, description=%s', contig['id'], contig['description'])
            elif('plasmid' in contig['description'].lower()):
                contig['type'] = bc.REPLICON_PLASMID
                log.debug('qc: detected plasmid replicon type via description: id=%s, description=%s', contig['id'], contig['description'])
            
            if(not cfg.keep_contig_headers):
                contig['orig_id'] = contig['id']
                contig['id'] = contig_id_generated
                contig['orig_description'] = contig['description']
                contig_desc = []
                if(organism_definition):
                    contig_desc.append(organism_definition)
                if(cfg.strain):
                    contig_desc.append(f'[strain={cfg.strain}]')
                if(cfg.complete or contig['complete']):
                    contig_desc.append('[completeness=complete]')
                    if(contig['topology'] != bc.REPLICON_CONTIG):
                        contig_desc.append(f"[topology={contig['topology']}]")
                contig['description'] = ' '.join(contig_desc)
            if(cfg.complete):
                contig['complete'] = True
                contig['topology'] = bc.TOPOLOGY_CIRCULAR
                if(contig['length'] >= bc.REPLICON_LENGTH_THRESHOLD_CHROMOSOME):
                    contig['type'] = bc.REPLICON_CHROMOSOME
                elif(contig['length'] < bc.REPLICON_LENGTH_THRESHOLD_PLASMID):
                    contig['type'] = bc.REPLICON_PLASMID
            
            valid_contigs.append(contig)
            if(len(contigs) == 1 and contig['type'] == bc.REPLICON_PLASMID and cfg.plasmid is not None):
                contig['name'] = cfg.plasmid
            
            if(replicons):  # use user provided replicon table
                contig_id = contig['orig_id'] if 'orig_id' in contig else contig['id']
                replicon = replicons.get(contig_id, None)
                if(replicon):
                    contig['type'] = replicon['replicon_type']
                    contig['topology'] = replicon['topology']
                    if(replicon['name']):
                        contig['name'] = replicon['name']
                    if(replicon['replicon_type'] != bc.REPLICON_CONTIG):
                        contig['complete'] = True
                    if(not cfg.keep_contig_headers):
                        contig['id'] = replicon['new_locus_id'] if replicon['new_locus_id'] else contig['simple_id']
                        if(replicon['replicon_type'] != bc.REPLICON_CONTIG and 'completeness' not in contig['description']):
                            contig['description'] += ' [completeness=complete]'
                        if('topology' not in contig['description']):
                            contig['description'] += f" [topology={replicon['topology']}]"
                        if(replicon['replicon_type'] == bc.REPLICON_PLASMID and replicon['name']):
                            contig['description'] += f" [plasmid-name={replicon['name']}]"
                    contig.pop('simple_id')

            if(contig['complete'] and contig['type'] == bc.REPLICON_PLASMID and not contig.get('name', None)):
                contig['name'] = f'unnamed{plasmid_number}'
                plasmid_number += 1
            
            if(contig['type'] == bc.REPLICON_CONTIG):
                complete_genome = False
            
            log.info(
                "qc: revised sequence: id=%s, orig-id=%s, type=%s, complete=%s, topology=%s, name=%s, description='%s', orig-description='%s'",
                contig['id'], contig.get('orig_id', ''), contig['type'], contig['complete'], contig['topology'], contig.get('name', ''), contig['description'], contig.get('orig_description', '')
            )
    return valid_contigs, complete_genome<|MERGE_RESOLUTION|>--- conflicted
+++ resolved
@@ -21,14 +21,6 @@
 ("2.6.3", None, "\d\.\d\.\d", ("prodigal", "-v"), "--skip-cds"),
 ("3.3.1", None, "\d\.\d\.\d", ("hmmsearch", "-h"), "--skip-cds --skip-sorf"),
 ("2.0.4", None, "\d\.\d\.\d", ("diamond", "help"), "--skip-cds --skip-sorf")]
-
-dependencies = [("2.0.6", None, "\d\.\d\.\d", "tRNAscan-SE", "-h", "--skip-trna"),
-("1.2.38", None, "\d\.\d\.\d{1,2}", "aragorn", "-h", "skip-tmrna"),
-("1.1.2", None, "\d\.\d\.\d", "cmscan", "-h", "--skip-rrna --skip-ncrna --skip-ncrna-region"),
-("2.6.3", None, "\d\.\d\.\d", "prodigal", "-v", "--skip-cds"),
-("3.3.1", None, "\d\.\d\.\d", "hmmsearch", "-h", "--skip-cds --skip-sorf"),
-("2.0.4", None, "\d\.\d\.\d", "diamond", "help", "--skip-cds --skip-sorf")]
- #("1.06", None, "\d\.\d{1,2}", "pilercr", "-options"),
 
 def parse_arguments():
     parser = argparse.ArgumentParser(
@@ -81,18 +73,13 @@
     arg_group_general.add_argument('--citation', action='store_true', help='Print citation')
     return parser.parse_args()
 
-<<<<<<< HEAD
 # Method for reading tool version with regex. Input: regex expression, tool name and command line parameter for tool. Returns: version number
 def read_tool_output(regex, command, option):
 	# stderr must be added in case the tool output is not piped into stdout
-=======
-def read_tool_output(regex, command, option):
->>>>>>> b9f5af53
         tool_output = str(sp.check_output([f'{command}',f'{option}'], stderr=sp.STDOUT))
         version_match = re.search(rf'{regex}', tool_output)
         return(version_match.group())
 
-<<<<<<< HEAD
 # Method for comparing tool version with required version. Input: tool version, minimum and maximum version. Returns: boolean value for major, minor, patch
 def compare_version(tool_version, tool_min, tool_max):
         v_major, v_minor, v_patch = tool_version.split(".", 2)
@@ -112,110 +99,7 @@
         if (major_true == False or minor_true == False or patch_true == False):
                 log.error(f'{dependency[3][0]} not correct version!')
                 sys.exit(f'ERROR: insufficient {dependency[3][0]} version installed. Please either install  {dependency[3][0]} version  {dependency[0]} or skip {dependency[4]}!')
-=======
-def compare_version(tool_version, tool_min, tool_max):
-        v_major, v_minor, v_patch = tool_version.split(".", 2)
-        min_major, min_minor, min_patch = tool_min.split(".", 2)
-        #vmajor, vminor, vpatch = int(tool_max.split("."))
-        major = True if int(v_major) >= int(min_major) else False
-        minor = True if int(v_minor) >= int(min_minor) else False
-        patch = True if int(v_patch) >= int(min_patch) else False
-        return(major, minor, patch)
-
-def test_dependencies():
-    """Test the proper installation of necessary 3rd party executables."""
-    for dependency in dependencies:
-        version = read_tool_output(dependency[2], dependency[3], dependency[4])
-        major_true, minor_true, patch_true = compare_version(version, dependency[0], dependency[1])
-        if (major_true == False or minor_true == False or patch_true == False):
-                log.error(f'{dependency[3]} not correct version!')
-                sys.exit(f'ERROR: insufficient {dependency[3]} version installed. Please either install  {dependency[3]} version  {dependency[0]} or skip this step!')
-
-    # test tRNAscan-SE
-    if(cfg.skip_trna is False):
-        try:
-            sp.check_call(
-                ['tRNAscan-SE', '-h'],
-                stdout=sp.DEVNULL,
-                stderr=sp.DEVNULL
-            )
-        except FileNotFoundError:
-            log.exception('tRNAscan-SE not found!')
-            sys.exit('ERROR: tRNAscan-SE not executable! Please either install tRNAscan-SE (>=v2.0.6) or skip the annotation of tRNAs via \'--skip-trna\'.')
-        except:
-            pass
-
-    # test Aragorn
-    if(cfg.skip_tmrna is False):
-        try:
-            sp.check_call(
-                ['aragorn', '-h'],
-                stdout=sp.DEVNULL,
-                stderr=sp.DEVNULL
-            )
-        except FileNotFoundError:
-            log.exception('aragorn not found!')
-            sys.exit('ERROR: aragorn not executable! Please either install Aragorn (>=1.2.38) or skip the annotation of tmRNAs via \'--skip-tmrna\'.')
-        except:
-            pass
-
-    # test cmscan
-    if(cfg.skip_rrna is False or cfg.skip_ncrna is False or cfg.skip_ncrna_region is False):
-        try:
-            sp.check_call(
-                ['cmscan', '-h'],
-                stdout=sp.DEVNULL,
-                stderr=sp.DEVNULL
-            )
-        except FileNotFoundError:
-            log.exception('cmscan not found!')
-            sys.exit('ERROR: \'cmscan\' not executable! Please either install Infernal (>=v1.1.2) or skip the annotation of rRNAs, ncRNAs & ncRNA regions via \'--skip-rrna --skip-ncrna --skip-ncrna-region\'.')
-        except:
-            pass
-
-    # test prodigal
-    if(cfg.skip_cds is False):
-        try:
-            sp.check_call(
-                ['prodigal', '-v'],
-                stdout=sp.DEVNULL,
-                stderr=sp.DEVNULL
-            )
-        except FileNotFoundError:
-            log.exception('prodigal not found!')
-            sys.exit('ERROR: \'prodigal\' not executable! Please either install Prodigal (>=v2.6.3) or skip the annotation of CDSs via \'--skip-cds\'.')
-        except:
-            pass
-
-    # test hmmsearch
-    if(cfg.skip_cds is False or cfg.skip_sorf is False):
-        try:
-            sp.check_call(
-                ['hmmsearch', '-h'],
-                stdout=sp.DEVNULL,
-                stderr=sp.DEVNULL
-            )
-        except FileNotFoundError:
-            log.exception('hmmsearch not found!')
-            sys.exit('ERROR: \'hmmsearch\' not executable! Please either install HMMER (>=3.3.1) or skip the annotation of CDSs & sORFs via \'--skip-cds --skip-sorf\'.')
-        except:
-            pass
-
-    # test diamond
-    if(cfg.skip_cds is False or cfg.skip_sorf is False):
-        try:
-            sp.check_call(
-                ['diamond', '--version'],
-                stdout=sp.DEVNULL,
-                stderr=sp.DEVNULL
-            )
-        except FileNotFoundError:
-            log.exception('diamond not found!')
-            sys.exit('ERROR: \'diamond\' not executable! Please either install Diamond (>=v2.0.4) or skip the annotation of CDSs & sORFs via \'--skip-cds --skip-sorf\'.')
-        except:
-            pass
-
->>>>>>> b9f5af53
+
     # test pilercr
     if(cfg.skip_crispr is False):
         try:
