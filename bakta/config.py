--- conflicted
+++ resolved
@@ -163,11 +163,7 @@
         taxon = None
 
     # annotation configurations
-<<<<<<< HEAD
-    global complete, prodigal_tf, translation_table, keep_contig_headers, locus, locus_tag, gram, replicons, compliant, user_proteins, user_hmms, meta, regions
-=======
-    global complete, prodigal_tf, translation_table, keep_contig_headers, locus, locus_tag, locus_tag_increment, gram, replicons, compliant, user_proteins, meta, regions
->>>>>>> a7b3cfde
+    global complete, prodigal_tf, translation_table, keep_contig_headers, locus, locus_tag, locus_tag_increment, gram, replicons, compliant, user_proteins, user_hmms, meta, regions
     complete = args.complete
     log.info('complete=%s', complete)
     prodigal_tf = args.prodigal_tf
