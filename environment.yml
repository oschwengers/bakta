--- conflicted
+++ resolved
@@ -8,12 +8,8 @@
   - xopen>=1.1.0
   - requests>=2.25.1
   - alive-progress==1.6.2
-<<<<<<< HEAD
   - pyrodigal>=2.0.2
-  - trnascan-se>=2.0.8
-=======
   - trnascan-se>=2.0.11
->>>>>>> 43b0ceac
   - aragorn>=1.2.38
   - infernal>=1.1.4
   - piler-cr
