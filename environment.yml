--- conflicted
+++ resolved
@@ -8,11 +8,8 @@
   - xopen>=1.1.0
   - requests>=2.25.1
   - alive-progress==1.6.2
-<<<<<<< HEAD
   - pyyaml>=6.0
-=======
   - pyrodigal>=2.0.2
->>>>>>> 93c842b7
   - trnascan-se>=2.0.11
   - aragorn>=1.2.38
   - infernal>=1.1.4
